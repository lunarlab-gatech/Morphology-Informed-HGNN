--- conflicted
+++ resolved
@@ -1,6 +1,7 @@
-<<<<<<< HEAD
-# MI-HGNN for contact estimation/classification
-This repository implements a Morphology-Inspired Heterogeneous Graph Neural Network (MI-HGNN) for estimating contact information on the feet of a quadruped robot. For more details, see our publication "[MI-HGNN: Morphology-Informed Heterogeneous Graph Neural Network for Legged Robot Contact Perception](https://arxiv.org/abs/2409.11146)". Additionally, it can be applied to a variety of robot structures and datasets!
+# MI-HGNN: Morphology-Informed Heterogeneous Graph Neural Network
+This repository implements a Morphology-Inspired Heterogeneous Graph Neural Network (MI-HGNN) for estimating contact information on the feet of a quadruped robot. For more details, see our publication "[MI-HGNN: Morphology-Informed Heterogeneous Graph Neural Network for Legged Robot Contact Perception](https://arxiv.org/abs/2409.11146)" and our [project page](https://lunarlab-gatech.github.io/Morphology-Informed-HGNN/). 
+
+Additionally, it can be applied to a variety of robot structures and datasets, as our software can convert compatible robot URDF files to graph format and provides a template for implementing custom datasets. See [#Applying-MI-HGNN-to-your-own-robot](#applying-mi-hgnn-to-your-own-robot) for more information.
 
 ![Figure 2](paper/website_images/banner_image.png)
 
@@ -8,19 +9,6 @@
 ---
 
 ### Installation
-=======
-# MI-HGNN for contact estimation/classification on various robots
-This repository implements a Morphology-Informed Heterogeneous Graph Neural Network (MI-HGNN) for estimating contact information on the feet of a quadruped robot.
-
-Additionally, by providing a compatible URDF file, this software can convert a variety of robot structures to graph format for learning with the MI-HGNN. See [#Applying-MI-HGNN-to-your-own-robot
-](#applying-mi-hgnn-to-your-own-robot) for more information.
-
-![Figure 2](paper/website_images/banner_image.png)
-
-For information on our method, see our [project page](https://lunarlab-gatech.github.io/Morphology-Informed-HGNN/) and [paper](https://arxiv.org/abs/2409.11146).
-
-## Installation
->>>>>>> ec79bcb1
 To get started, setup a Conda Python environment with Python=3.11:
 ```
 conda create -n mi-hgnn python=3.11
@@ -56,7 +44,7 @@
 
 <img src="paper/website_images/MI-HGNN Potential Applications.png" alt="MI-HGNN Potential Applications" width="800">
 
-1. Add new URDF files for your robots by following the instructions in `urdf_files/README.md`. 
+1. Add new URDF files for your robots by following the instructions in `urdf_files/README.md`. Our software will automatically convert the URDF into a graph compatible for learning with the MI-HGNN. 
 2. Incorporate your custom dataset using our `FlexibleDataset` class and starter `CustomDatasetTemplate.py` file by following the instructions at `src/mi_hgnn/datasets_py/README.md`.
 3. After making your changes, rebuild the library following the instructions in [#Installation](#installation). To make sure that your changes haven't
 broken critical functionality, run the test cases with the command `python -m unittest discover tests/ -v`.
@@ -73,19 +61,9 @@
 
 A visualization of the various data collection environments can be seen below.
 
-<<<<<<< HEAD
 ![Figure 4](paper/website_images/figure4.png)
 
 If you'd like to use this dataset, the recorded sequences can be found on [Dropbox](https://www.dropbox.com/scl/fo/4iz1oobx71qoceu2jenie/AJPggD4yIAFXf5508wBz-hY?rlkey=4miys9ap0iaozgdelntms8lxb&st=0oz7kgyq&dl=0). See `paper/README.md` and Section V-B of our publication for specific details on this dataset and how to use it.
-=======
-## Applying MI-HGNN to your own robot
-
-Although in our paper, we only applied the MI-HGNN on quadruped robots for contact perception, it can also be applied to other multi-body dynamical systems. New URDF files can be added by following the instructions in `urdf_files/README.md`, and our software will automatically convert the URDF into a graph compatible for learning with the MI-HGNN. 
-
-## Editing and Contributing
-
-Datasets can be found in the `src/mi_hgnn/datasets_py` directory, and model definitions and training code can be found in the `src/mi_hgnn/lightning_py` directory. We encourage you to extend the library for your own applications. Please reference [#Replicating-Paper-Experiments](#replicating-paper-experiments) for examples on how to train and evaluate models with our repository.
->>>>>>> ec79bcb1
 
 ## Other Info
 ---
