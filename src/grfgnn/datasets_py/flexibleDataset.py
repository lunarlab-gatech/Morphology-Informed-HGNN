--- conflicted
+++ resolved
@@ -375,11 +375,7 @@
             # Normalize all data except the labels
             to_normalize_array = [lin_acc, ang_vel, sorted_list[0], sorted_list[1], sorted_list[2], sorted_foot_list[0], sorted_foot_list[1], r_p, r_o]
             for i, array in enumerate(to_normalize_array):
-<<<<<<< HEAD
-                if (array is not None) and ((array.shape[0]) > 1):
-=======
                 if (array is not None) and (array.shape[0] > 1):
->>>>>>> 08d7a09d
                     norm_arrs[i] = np.nan_to_num((array-np.mean(array,axis=0))/np.std(array, axis=0), copy=False, nan=0.0)
 
             return norm_arrs[0], norm_arrs[1], norm_arrs[2], norm_arrs[3], norm_arrs[4], norm_arrs[5], norm_arrs[6], labels_sorted, norm_arrs[7], norm_arrs[8]
