from sympy import Q
import torch
import torch.nn.functional as F
from torch import optim, nn
import lightning as L
from torch_geometric.nn.models import GAT
from torch_geometric.nn import to_hetero, Linear, HeteroConv, GATv2Conv, HeteroDictLinear
from lightning.pytorch.loggers import WandbLogger
<<<<<<< HEAD
import torchmetrics.regression
=======
>>>>>>> 5ca56a7d
from .datasets_deprecated import CerberusDataset
from .datasets import FlexibleDataset
from torch_geometric.loader import DataLoader
from lightning.pytorch.callbacks import ModelCheckpoint
from pathlib import Path
import names
import matplotlib.pyplot as plt
from torch.utils.data import Subset
<<<<<<< HEAD
import torchmetrics
=======
>>>>>>> 5ca56a7d


def get_foot_node_outputs_gnn(out_raw, batch, y_indices, model_type):
    """
    Helper method that reshapes the raw output of the
    gnn-based models and extracts the foot node so that 
    we can properly calculate the loss.
    """

    second_dim_size = None
    if model_type == "gnn":
        second_dim_size = int(batch.x.shape[0] / batch.batch_size)
    elif model_type == "heterogeneous_gnn":
        second_dim_size = int(batch["foot"].x.shape[0] / batch.batch_size)
    else:
        raise ValueError("Invalid model_type")

    # Reshape so that we have a tensor of (batch_size, num_nodes)
    out_nodes_by_batch = torch.reshape(out_raw.squeeze(), (batch.batch_size, second_dim_size))

    # Get the outputs from the foot nodes
    truth_tensors = []
    for index in y_indices:
        truth_tensors.append(out_nodes_by_batch[:, index])
    y_pred = torch.stack(truth_tensors).swapaxes(0, 1)
    return y_pred

def get_foot_node_labels_gnn(batch, y_indices):
    """
    Helper method that reshapes the labels of the gnn
    datasets so we can properly calculate the loss.
    """
    return torch.reshape(batch.y, (batch.batch_size, len(y_indices)))

class GRF_HGNN(torch.nn.Module):
    """
    The Ground Reaction Force Heterogeneous Graph Neural Network model.
    """

    def __init__(self, hidden_channels, edge_dim, num_layers, out_channels,
                 data_metadata):
        super().__init__()

        # Create the first layer encoder to convert features into embeddings
        # Hopefully for all node and edge features
        # TODO: Test that it encodes both node and edge features
        self.encoder = HeteroDictLinear(-1, hidden_channels, data_metadata[0])

        # Create dictionary that maps edge connections type to convolutional operator
        conv_dict = {}
        for edge_connection in data_metadata[1]:
            # TODO: Maybe wap this out with an operation that better matches what we want to happen with the edges,
            # instead of just using it for the attention calculation.
            conv_dict[edge_connection] = GATv2Conv(hidden_channels,
                                                   hidden_channels,
                                                   add_self_loops=False,
                                                   edge_dim=edge_dim,
                                                   aggr='sum')

        # Create a convolution for each layer
        self.convs = torch.nn.ModuleList()
        for _ in range(num_layers):
            conv = HeteroConv(conv_dict, aggr='sum')
            self.convs.append(conv)

        # Create the final linear layer (Decoder) -> Just for nodes of type "foot"
        # Meant to calculate the final GRF values
        self.decoder = Linear(hidden_channels, out_channels)

    def forward(self, x_dict, edge_index_dict):
        x_dict = self.encoder(x_dict)
        x_dict = {key: x.relu() for key, x in x_dict.items()}
        for conv in self.convs:
            # TODO: Does the RELU actually work?
            x_dict = conv(x_dict, edge_index_dict)
            x_dict = {key: x.relu() for key, x in x_dict.items()}
        return self.decoder(x_dict['foot'])


class Base_Lightning(L.LightningModule):
    """
    Define training, validation, test, and prediction 
    steps used by all models, in addition to the 
    optimizer.
    """

    def __init__(self, optimizer: str, lr: float):
        # Setup certain optimization and learning rate parameters
        super().__init__()
        self.optimizer = optimizer
        self.lr = lr
<<<<<<< HEAD
        self.metric_mse = torchmetrics.regression.MeanSquaredError(squared=True)
        self.metric_rmse = torchmetrics.regression.MeanSquaredError(squared=False)
        self.metric_l1 = torchmetrics.regression.MeanAbsoluteError()

    # ======================= Logging =======================
    def log_losses(self, mse_loss, rmse_loss, l1_loss, step_name: str, on_step: bool):
        # Ensure one is enabled and one is disabled
        on_epoch = not on_step

        # Log the losses
        self.log(step_name + "_MSE_loss", 
                 mse_loss,
                 on_step=on_step,
                 on_epoch=on_epoch,
                 reduce_fx=None)
        self.log(step_name + "_RMSE_loss",
                 rmse_loss,
                 on_step=on_step,
                 on_epoch=on_epoch,
                 reduce_fx=None)
        self.log(step_name + "_L1_loss",
                 l1_loss,
                 on_step=on_step,
                 on_epoch=on_epoch,
                 reduce_fx=None)
    
    # ======================= Loss Calculation =======================
    def calculate_losses_step(self, y, y_pred):
        mse_loss = self.metric_mse(y, y_pred)
        rmse_loss = self.metric_rmse(y, y_pred)
        l1_loss = self.metric_l1(y, y_pred)
        return mse_loss, rmse_loss, l1_loss
    
    def calculate_losses_epoch(self):
        mse_loss = self.metric_mse.compute()
        rmse_loss = self.metric_rmse.compute()
        l1_loss = self.metric_l1.compute()
        return mse_loss, rmse_loss, l1_loss
    
    def reset_all_metrics(self):
        self.metric_mse.reset()
        self.metric_rmse.reset()
        self.metric_l1.reset()

    # ======================= Training =======================
    def training_step(self, batch, batch_idx):
        y, y_pred, batch_size = self.step_helper_function(
            batch, batch_idx)
        mse_loss, rmse_loss, l1_loss = self.calculate_losses_step(y, y_pred)
        self.log_losses(mse_loss, rmse_loss, l1_loss, "train", on_step=True)
=======

    def log_losses(self, batch_size, mse_loss, y, y_pred, step_name: str):
        self.log(step_name + "_MSE_loss", mse_loss, batch_size=batch_size)
        self.log(step_name + "_RMSE_loss",
                 torch.sqrt(mse_loss),
                 batch_size=batch_size)
        self.log(step_name + "_L1_loss",
                 nn.functional.l1_loss(y, y_pred),
                 batch_size=batch_size)

        # Log losses per individual leg
        for i in range(0, 4):
            y_leg = y[:, i]
            y_pred_leg = y_pred[:, i]
            leg_mse_loss = nn.functional.mse_loss(y_leg, y_pred_leg)
            self.log(step_name + "_MSE_loss:leg_" + str(i),
                     leg_mse_loss,
                     batch_size=batch_size)
            self.log(step_name + "_RMSE_loss:leg_" + str(i),
                     torch.sqrt(leg_mse_loss),
                     batch_size=batch_size)
            self.log(step_name + "_L1_loss:leg_" + str(i),
                     nn.functional.l1_loss(y_leg, y_pred_leg),
                     batch_size=batch_size)

    def training_step(self, batch, batch_idx):
        mse_loss, y, y_pred, batch_size = self.step_helper_function(
            batch, batch_idx)
        self.log_losses(batch_size, mse_loss, y, y_pred, "train")
>>>>>>> 5ca56a7d
        return mse_loss
    
    # ======================= Validation =======================
    def on_validation_epoch_start(self):
        self.reset_all_metrics()
    
    def validation_step(self, batch, batch_idx):
<<<<<<< HEAD
        y, y_pred, batch_size = self.step_helper_function(
            batch, batch_idx)
        mse_loss, rmse_loss, l1_loss = self.calculate_losses_step(y, y_pred)
        return mse_loss
    
    def on_validation_epoch_end(self):
        mse_loss, rmse_loss, l1_loss = self.calculate_losses_epoch()
        self.log_losses(mse_loss, rmse_loss, l1_loss, "val", on_step=False)

    # ======================= Testing =======================
    def on_test_epoch_start(self):
        self.reset_all_metrics()

    def test_step(self, batch, batch_idx):
        y, y_pred, batch_size = self.step_helper_function(
            batch, batch_idx)
        mse_loss, rmse_loss, l1_loss = self.calculate_losses_step(y, y_pred)
        return mse_loss
    
    def on_test_epoch_end(self):
        mse_loss, rmse_loss, l1_loss = self.calculate_losses_epoch()
        self.log_losses(mse_loss, rmse_loss, l1_loss, "test", on_step=False)
=======
        mse_loss, y, y_pred, batch_size = self.step_helper_function(
            batch, batch_idx)
        self.log_losses(batch_size, mse_loss, y, y_pred, "val")

    def test_step(self, batch, batch_idx):
        mse_loss, y, y_pred, batch_size = self.step_helper_function(
            batch, batch_idx)
        self.log_losses(batch_size, mse_loss, y, y_pred, "test")
>>>>>>> 5ca56a7d

    # ======================= Prediction =======================
    def predict_step(self, batch, batch_idx):
<<<<<<< HEAD
        y, y_pred, batch_size = self.step_helper_function(
=======
        mse_loss, y, y_pred, batch_size = self.step_helper_function(
>>>>>>> 5ca56a7d
            batch, batch_idx)
        return y_pred, y

    # ======================= Optimizer =======================
    def configure_optimizers(self):
        if self.optimizer == "adam":
            optimizer = optim.Adam(self.parameters(), lr=self.lr)
        elif self.optimizer == "sgd":
            optimizer = optim.SGD(self.parameters(), lr=self.lr)
        else:
            raise ValueError("Invalid optimizer setting")
        return optimizer

    # ======================= Helper Functions =======================
    def step_helper_function(self, batch, batch_idx):
        """
        Function that actually runs the model on the batch
        to get loss and model output.

        Returns:
            y: The ground truth labels
            y_pred: The predicted model output.
            batch_size: The batch size.
        """
        raise NotImplementedError


class MLP_Lightning(Base_Lightning):

    def __init__(self, in_channels, hidden_channels, num_layers, batch_size,
<<<<<<< HEAD
                 optimizer: str = "adam", lr: float = 0.003):
=======
                 optimizer: str, lr: float):
>>>>>>> 5ca56a7d
        """
        Constructor for MLP_Lightning class. Pytorch Lightning
        wrapper around the Pytorch Torchvision MLP class.

        Parameters:
            in_channels (int) - Number of input parameters to the model.
            hidden_channels (int) - The hidden size.
            batch_size (int) - The size of the batches from the dataloaders.
        """
        super().__init__(optimizer, lr)
        self.batch_size = batch_size

        # Create the proper number of layers
        modules = []
        if num_layers < 1:
            raise ValueError("num_layers must be 1 or greater")
        elif num_layers is 1:
            modules.append(nn.Linear(in_channels, 4))
            modules.append(nn.ReLU())
        elif num_layers is 2:
            modules.append(nn.Linear(in_channels, hidden_channels))
            modules.append(nn.ReLU())
            modules.append(nn.Linear(hidden_channels, 4))
            modules.append(nn.ReLU())
        else:
            modules.append(nn.Linear(in_channels, hidden_channels))
            modules.append(nn.ReLU())
            for i in range(0, num_layers - 2):
                modules.append(nn.Linear(hidden_channels, hidden_channels))
                modules.append(nn.ReLU())
            modules.append(nn.Linear(hidden_channels, 4))
            modules.append(nn.ReLU())

        self.mlp_model = nn.Sequential(*modules)
        self.save_hyperparameters()

    def step_helper_function(self, batch, batch_idx):
        x, y = batch
        y_pred = self.mlp_model(x)
<<<<<<< HEAD
        batch_size = x.shape[0]
        return y, y_pred, batch_size
=======
        loss = nn.functional.mse_loss(y_pred, y)
        batch_size = x.shape[0]
        return loss, y, y_pred, batch_size
>>>>>>> 5ca56a7d


class GNN_Lightning(Base_Lightning):

    def __init__(self, num_node_features, hidden_channels, num_layers,
<<<<<<< HEAD
                 y_indices, optimizer: str = "adam", lr: float = 0.003):
=======
                 y_indices, optimizer: str, lr: float):
>>>>>>> 5ca56a7d
        """
        Constructor for GCN_Lightning class. Pytorch Lightning
        wrapper around the Pytorch geometric GCN class.

        Parameters:
            num_node_features (int) - The number of features each
                node embedding has.
            hidden_channels (int) - The hidden size.
            num_layers (int) - The number of layers in the model.
            y_indices (list[int]) - The indices of the GCN output
                that should match the ground truch labels provided.
                All other node outputs of the GCN are ignored.
        """
        super().__init__(optimizer, lr)
        self.gnn_model = GAT(in_channels=num_node_features,
                             hidden_channels=hidden_channels,
                             num_layers=num_layers,
                             out_channels=1,
                             v2=True)
        self.y_indices = y_indices
        self.save_hyperparameters()

    def step_helper_function(self, batch, batch_idx):
        # Get the raw output
        out_raw = self.gnn_model(x=batch.x,edge_index=batch.edge_index)

        # Get the outputs from the foot nodes
        y_pred = get_foot_node_outputs_gnn(out_raw, batch, self.y_indices, "gnn")

        # Calculate loss
        y = get_foot_node_labels_gnn(batch, self.y_indices)
<<<<<<< HEAD
        return y, y_pred, batch.batch_size
=======
        loss = nn.functional.mse_loss(y, y_pred)
        return loss, y, y_pred, batch.batch_size
>>>>>>> 5ca56a7d


class Heterogeneous_GNN_Lightning(Base_Lightning):

    def __init__(self, hidden_channels, edge_dim, num_layers, y_indices,
<<<<<<< HEAD
                 data_metadata, dummy_batch, optimizer: str = "adam", lr: float = 0.003):
=======
                 data_metadata, dummy_batch, optimizer: str, lr: float):
>>>>>>> 5ca56a7d
        """
        Constructor for Heterogeneous GNN.

        Parameters:
            hidden_channels (int) - The hidden size.
            edge_dim (int) - Edge feature dimensionality
            num_layers (int) - The number of layers in the model.
            y_indices (list[int]) - The indices of the output
                that should match the ground truch labels provided.
                All other node outputs of the GNN are ignored.
            data_metadata (tuple) - See https://pytorch-geometric.readthedocs.io/en/latest/modules/nn.html?highlight=to_hetero#torch_geometric.nn.to_hetero_transformer.to_hetero for details.
            dummy_batch - Used to initialize the lazy modules.
        """
        super().__init__(optimizer, lr)
        self.model = GRF_HGNN(hidden_channels=hidden_channels,
                              edge_dim=edge_dim,
                              num_layers=num_layers,
                              out_channels=1,
                              data_metadata=data_metadata)
        self.y_indices = y_indices

        # Initialize lazy modules
        with torch.no_grad():
            self.model(x_dict=dummy_batch.x_dict,
                       edge_index_dict=dummy_batch.edge_index_dict)
        self.save_hyperparameters()

    def step_helper_function(self, batch, batch_idx):
        # Get the raw foot output
        out_raw = self.model(x_dict=batch.x_dict,
                             edge_index_dict=batch.edge_index_dict)

        # Get the outputs from the foot nodes
        y_pred = get_foot_node_outputs_gnn(out_raw, batch, self.y_indices, "heterogeneous_gnn")

<<<<<<< HEAD
        # Get the labels
        y = get_foot_node_labels_gnn(batch, self.y_indices)
        return y, y_pred, batch.batch_size
=======
        # Calculate loss
        y = get_foot_node_labels_gnn(batch, self.y_indices)
        loss = nn.functional.mse_loss(y_pred, y)
        return loss, y, y_pred, batch.batch_size
>>>>>>> 5ca56a7d


def evaluate_model(path_to_checkpoint: Path, predict_dataset: Subset):
    """
    Runs the provided model on the corresponding dataset,
    and returns the predicted GRF values and the ground truth values.

    Returns:
        pred - Predicted GRF values
        labels - Ground Truth GRF values
    """

    # Set the dtype to be 64 by default
    torch.set_default_dtype(torch.float64)

    # Get the model type
    model_type = predict_dataset.dataset.get_data_format()

    # Initialize the model
    model = None
    if model_type == 'mlp':
        model = MLP_Lightning.load_from_checkpoint(str(path_to_checkpoint))
    elif model_type == 'gnn':
        model = GNN_Lightning.load_from_checkpoint(str(path_to_checkpoint))
    elif model_type == 'heterogeneous_gnn':
        model = Heterogeneous_GNN_Lightning.load_from_checkpoint(str(path_to_checkpoint))
    else:
        raise ValueError("model_type must be gnn, mlp, or heterogeneous_gnn.")

    # Create a validation dataloader
    valLoader: DataLoader = DataLoader(predict_dataset, batch_size=100, shuffle=False, num_workers=15)

    # Predict with the model
    pred = torch.zeros((0, 4))
    labels = torch.zeros((0, 4))
    if model_type != 'heterogeneous_gnn':
        trainer = L.Trainer()
        predictions_result = trainer.predict(model, valLoader)
        for batch_result in predictions_result:
            pred = torch.cat((pred, batch_result[0]), dim=0)
            labels = torch.cat((labels, batch_result[1]), dim=0)

    else:  # for 'heterogeneous_gnn'
        device = 'cpu'  # 'cuda' if torch.cuda.is_available() else
        model.model = model.model.to(device)
        with torch.no_grad():
            for batch in valLoader:
                out_raw = model.model(x_dict=batch.x_dict,
                                      edge_index_dict=batch.edge_index_dict)

                # Get the outputs from the foot nodes
                pred_batch = get_foot_node_outputs_gnn(out_raw, batch, model.y_indices, "heterogeneous_gnn")

                # Get the labels
                labels_batch = get_foot_node_labels_gnn(batch, model.y_indices)

                # Append to the previously collected data
                pred = torch.cat((pred, pred_batch), dim=0)
                labels = torch.cat((labels, labels_batch), dim=0)

    return pred, labels

def train_model(train_dataset: Subset,
                val_dataset: Subset,
                test_dataset: Subset,
                testing_mode: bool = False,
                disable_logger: bool = False,
                batch_size: int = 100,
                num_layers: int = 8,
                optimizer: str = "adam", 
                lr: float = 0.003,
                epochs: int = 100,
                hidden_size: int = 10):
    """
    Train a learning model with the input datasets. If 
    'testing_mode' is enabled, limit the batches and epoch size
    so that the training completes quickly.

    Returns:
        path_to_save (str) - The path to the checkpoint folder
    """

    # Make sure the underlying datasets have the same data_format
    train_data_format = train_dataset.dataset.get_data_format()
    val_data_format = val_dataset.dataset.get_data_format()
    test_data_format = test_dataset.dataset.get_data_format()
    if train_data_format != val_data_format or val_data_format != test_data_format:
        raise ValueError("Data formats of datasets don't match")

    # Extract important information from the Subsets
    model_type = train_data_format
    ground_truth_label_indices = train_dataset.dataset.get_foot_node_indices_matching_labels(
    )

    # Set appropriate settings for testing mode
    limit_train_batches = None
    limit_val_batches = None
    limit_test_batches = None
    deterministic = False
    if testing_mode:
        epochs = 2
        limit_train_batches = 10
        limit_val_batches = 5
        limit_test_batches = 5
        deterministic = True

    # Set the dtype to be 64 by default
    torch.set_default_dtype(torch.float64)

    # Create the dataloaders
    trainLoader: DataLoader = DataLoader(train_dataset,
                                         batch_size=batch_size,
                                         shuffle=True,
                                         num_workers=15)
    valLoader: DataLoader = DataLoader(val_dataset,
                                       batch_size=batch_size,
                                       shuffle=False,
                                       num_workers=15)
    testLoader: DataLoader = DataLoader(test_dataset,
                                        batch_size=batch_size,
                                        shuffle=False,
                                        num_workers=15)

    # Get a dummy_batch
    dummy_batch = None
    for batch in trainLoader:
        dummy_batch = batch
        break

    # Create the model
    lightning_model = None
    if model_type == 'mlp':
        lightning_model = MLP_Lightning(train_dataset[0][0].shape[0],
                                        hidden_size, num_layers,
                                        batch_size, optimizer, lr)
    elif model_type == 'gnn':
        lightning_model = GNN_Lightning(train_dataset[0].x.shape[1],
                                        hidden_size, num_layers,
                                        ground_truth_label_indices, 
                                        optimizer, lr)
    elif model_type == 'heterogeneous_gnn':
        lightning_model = Heterogeneous_GNN_Lightning(
            hidden_channels=hidden_size,
            edge_dim=dummy_batch['base', 'connect',
                                 'joint'].edge_attr.size()[1],
            num_layers=num_layers,
            y_indices=ground_truth_label_indices,
            data_metadata=train_dataset.dataset.get_data_metadata(),
            dummy_batch=dummy_batch,
            optimizer=optimizer,
            lr=lr)
    else:
        raise ValueError("Invalid model type.")

    # Create Logger
    wandb_logger = False
<<<<<<< HEAD
    if not disable_logger:
        wandb_logger = WandbLogger(project="grfgnn-QuadSDK")
=======
    run_name = model_type + "-" + names.get_first_name(
        ) + "-" + names.get_last_name()
    if not disable_logger:
        wandb_logger = WandbLogger(project="grfgnn-QuadSDK", name=run_name)
>>>>>>> 5ca56a7d
        wandb_logger.watch(lightning_model, log="all")
        wandb_logger.experiment.config["batch_size"] = batch_size

    # Set model parameters
<<<<<<< HEAD
    path_to_save = str(Path("models", wandb_logger.experiment.name))
=======
    path_to_save = str(Path("models", run_name))
>>>>>>> 5ca56a7d

    # Set up precise checkpointing
    checkpoint_callback = ModelCheckpoint(
        dirpath=path_to_save,
        filename='{epoch}-{val_MSE_loss:.5f}',
        save_top_k=5,
        monitor="val_MSE_loss")

    # Lower precision of operations for faster training
    torch.set_float32_matmul_precision("medium")

    # Train the model and test
    # seed_everything(rand_seed, workers=True)
    trainer = L.Trainer(
        default_root_dir=path_to_save,
        deterministic=deterministic,  # Reproducability
        benchmark=True,
        devices='auto',
        accelerator="auto",
        max_epochs=epochs,
        limit_train_batches=limit_train_batches,
        limit_val_batches=limit_val_batches,
        limit_test_batches=limit_test_batches,
        check_val_every_n_epoch=1,
        enable_progress_bar=True,
        logger=wandb_logger,
        callbacks=[checkpoint_callback])
    trainer.fit(lightning_model, trainLoader, valLoader)
    trainer.test(lightning_model, dataloaders=testLoader)

    # Return the path to the trained checkpoint
    return path_to_save<|MERGE_RESOLUTION|>--- conflicted
+++ resolved
@@ -6,10 +6,6 @@
 from torch_geometric.nn.models import GAT
 from torch_geometric.nn import to_hetero, Linear, HeteroConv, GATv2Conv, HeteroDictLinear
 from lightning.pytorch.loggers import WandbLogger
-<<<<<<< HEAD
-import torchmetrics.regression
-=======
->>>>>>> 5ca56a7d
 from .datasets_deprecated import CerberusDataset
 from .datasets import FlexibleDataset
 from torch_geometric.loader import DataLoader
@@ -18,11 +14,7 @@
 import names
 import matplotlib.pyplot as plt
 from torch.utils.data import Subset
-<<<<<<< HEAD
 import torchmetrics
-=======
->>>>>>> 5ca56a7d
-
 
 def get_foot_node_outputs_gnn(out_raw, batch, y_indices, model_type):
     """
@@ -113,7 +105,6 @@
         super().__init__()
         self.optimizer = optimizer
         self.lr = lr
-<<<<<<< HEAD
         self.metric_mse = torchmetrics.regression.MeanSquaredError(squared=True)
         self.metric_rmse = torchmetrics.regression.MeanSquaredError(squared=False)
         self.metric_l1 = torchmetrics.regression.MeanAbsoluteError()
@@ -164,37 +155,6 @@
             batch, batch_idx)
         mse_loss, rmse_loss, l1_loss = self.calculate_losses_step(y, y_pred)
         self.log_losses(mse_loss, rmse_loss, l1_loss, "train", on_step=True)
-=======
-
-    def log_losses(self, batch_size, mse_loss, y, y_pred, step_name: str):
-        self.log(step_name + "_MSE_loss", mse_loss, batch_size=batch_size)
-        self.log(step_name + "_RMSE_loss",
-                 torch.sqrt(mse_loss),
-                 batch_size=batch_size)
-        self.log(step_name + "_L1_loss",
-                 nn.functional.l1_loss(y, y_pred),
-                 batch_size=batch_size)
-
-        # Log losses per individual leg
-        for i in range(0, 4):
-            y_leg = y[:, i]
-            y_pred_leg = y_pred[:, i]
-            leg_mse_loss = nn.functional.mse_loss(y_leg, y_pred_leg)
-            self.log(step_name + "_MSE_loss:leg_" + str(i),
-                     leg_mse_loss,
-                     batch_size=batch_size)
-            self.log(step_name + "_RMSE_loss:leg_" + str(i),
-                     torch.sqrt(leg_mse_loss),
-                     batch_size=batch_size)
-            self.log(step_name + "_L1_loss:leg_" + str(i),
-                     nn.functional.l1_loss(y_leg, y_pred_leg),
-                     batch_size=batch_size)
-
-    def training_step(self, batch, batch_idx):
-        mse_loss, y, y_pred, batch_size = self.step_helper_function(
-            batch, batch_idx)
-        self.log_losses(batch_size, mse_loss, y, y_pred, "train")
->>>>>>> 5ca56a7d
         return mse_loss
     
     # ======================= Validation =======================
@@ -202,7 +162,6 @@
         self.reset_all_metrics()
     
     def validation_step(self, batch, batch_idx):
-<<<<<<< HEAD
         y, y_pred, batch_size = self.step_helper_function(
             batch, batch_idx)
         mse_loss, rmse_loss, l1_loss = self.calculate_losses_step(y, y_pred)
@@ -225,24 +184,10 @@
     def on_test_epoch_end(self):
         mse_loss, rmse_loss, l1_loss = self.calculate_losses_epoch()
         self.log_losses(mse_loss, rmse_loss, l1_loss, "test", on_step=False)
-=======
-        mse_loss, y, y_pred, batch_size = self.step_helper_function(
-            batch, batch_idx)
-        self.log_losses(batch_size, mse_loss, y, y_pred, "val")
-
-    def test_step(self, batch, batch_idx):
-        mse_loss, y, y_pred, batch_size = self.step_helper_function(
-            batch, batch_idx)
-        self.log_losses(batch_size, mse_loss, y, y_pred, "test")
->>>>>>> 5ca56a7d
 
     # ======================= Prediction =======================
     def predict_step(self, batch, batch_idx):
-<<<<<<< HEAD
         y, y_pred, batch_size = self.step_helper_function(
-=======
-        mse_loss, y, y_pred, batch_size = self.step_helper_function(
->>>>>>> 5ca56a7d
             batch, batch_idx)
         return y_pred, y
 
@@ -273,11 +218,7 @@
 class MLP_Lightning(Base_Lightning):
 
     def __init__(self, in_channels, hidden_channels, num_layers, batch_size,
-<<<<<<< HEAD
                  optimizer: str = "adam", lr: float = 0.003):
-=======
-                 optimizer: str, lr: float):
->>>>>>> 5ca56a7d
         """
         Constructor for MLP_Lightning class. Pytorch Lightning
         wrapper around the Pytorch Torchvision MLP class.
@@ -317,24 +258,14 @@
     def step_helper_function(self, batch, batch_idx):
         x, y = batch
         y_pred = self.mlp_model(x)
-<<<<<<< HEAD
         batch_size = x.shape[0]
         return y, y_pred, batch_size
-=======
-        loss = nn.functional.mse_loss(y_pred, y)
-        batch_size = x.shape[0]
-        return loss, y, y_pred, batch_size
->>>>>>> 5ca56a7d
 
 
 class GNN_Lightning(Base_Lightning):
 
     def __init__(self, num_node_features, hidden_channels, num_layers,
-<<<<<<< HEAD
                  y_indices, optimizer: str = "adam", lr: float = 0.003):
-=======
-                 y_indices, optimizer: str, lr: float):
->>>>>>> 5ca56a7d
         """
         Constructor for GCN_Lightning class. Pytorch Lightning
         wrapper around the Pytorch geometric GCN class.
@@ -366,22 +297,13 @@
 
         # Calculate loss
         y = get_foot_node_labels_gnn(batch, self.y_indices)
-<<<<<<< HEAD
         return y, y_pred, batch.batch_size
-=======
-        loss = nn.functional.mse_loss(y, y_pred)
-        return loss, y, y_pred, batch.batch_size
->>>>>>> 5ca56a7d
 
 
 class Heterogeneous_GNN_Lightning(Base_Lightning):
 
     def __init__(self, hidden_channels, edge_dim, num_layers, y_indices,
-<<<<<<< HEAD
                  data_metadata, dummy_batch, optimizer: str = "adam", lr: float = 0.003):
-=======
-                 data_metadata, dummy_batch, optimizer: str, lr: float):
->>>>>>> 5ca56a7d
         """
         Constructor for Heterogeneous GNN.
 
@@ -417,16 +339,9 @@
         # Get the outputs from the foot nodes
         y_pred = get_foot_node_outputs_gnn(out_raw, batch, self.y_indices, "heterogeneous_gnn")
 
-<<<<<<< HEAD
         # Get the labels
         y = get_foot_node_labels_gnn(batch, self.y_indices)
         return y, y_pred, batch.batch_size
-=======
-        # Calculate loss
-        y = get_foot_node_labels_gnn(batch, self.y_indices)
-        loss = nn.functional.mse_loss(y_pred, y)
-        return loss, y, y_pred, batch.batch_size
->>>>>>> 5ca56a7d
 
 
 def evaluate_model(path_to_checkpoint: Path, predict_dataset: Subset):
@@ -583,24 +498,15 @@
 
     # Create Logger
     wandb_logger = False
-<<<<<<< HEAD
-    if not disable_logger:
-        wandb_logger = WandbLogger(project="grfgnn-QuadSDK")
-=======
     run_name = model_type + "-" + names.get_first_name(
         ) + "-" + names.get_last_name()
     if not disable_logger:
         wandb_logger = WandbLogger(project="grfgnn-QuadSDK", name=run_name)
->>>>>>> 5ca56a7d
         wandb_logger.watch(lightning_model, log="all")
         wandb_logger.experiment.config["batch_size"] = batch_size
 
     # Set model parameters
-<<<<<<< HEAD
-    path_to_save = str(Path("models", wandb_logger.experiment.name))
-=======
     path_to_save = str(Path("models", run_name))
->>>>>>> 5ca56a7d
 
     # Set up precise checkpointing
     checkpoint_callback = ModelCheckpoint(
