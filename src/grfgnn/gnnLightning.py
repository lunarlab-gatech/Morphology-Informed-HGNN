import torch
from torch import optim, nn
import lightning as L
from lightning.pytorch import seed_everything
from torch_geometric.nn.models import GCN, GraphSAGE
from torch_geometric.nn import to_hetero
from lightning.pytorch.loggers import WandbLogger
from .datasets import CerberusStreetDataset, CerberusTrackDataset, CerberusDataset, Go1SimulatedDataset
from .graphParser import NormalRobotGraph, HeterogeneousRobotGraph
from torch_geometric.loader import DataLoader
from lightning.pytorch.callbacks import ModelCheckpoint
from pathlib import Path
import names
import matplotlib.pyplot as plt


class Base_Lightning(L.LightningModule):
    """
    Define training, validation, test, and prediction 
    steps used by all models, in addition to the 
    optimizer.
    """

    def log_losses(self, batch, mse_loss, y, y_pred, step_name: str):
        self.log(step_name + "_MSE_loss",
                 mse_loss,
                 batch_size=batch.batch_size)
        self.log(step_name + "_RMSE_loss",
                 torch.sqrt(mse_loss),
                 batch_size=batch.batch_size)
        self.log(step_name + "_L1_loss",
                 nn.functional.l1_loss(y, y_pred),
                 batch_size=batch.batch_size)

        # Log losses per individual leg
        for i in range(0, 4):
            y_leg = y[:, i]
            y_pred_leg = y_pred[:, i]
            leg_mse_loss = nn.functional.mse_loss(y_leg, y_pred_leg)
            self.log(step_name + "_MSE_loss:leg_" + str(i),
                     leg_mse_loss,
                     batch_size=batch.batch_size)
            self.log(step_name + "_RMSE_loss:leg_" + str(i),
                     torch.sqrt(leg_mse_loss),
                     batch_size=batch.batch_size)
            self.log(step_name + "_L1_loss:leg_" + str(i),
                     nn.functional.l1_loss(y_leg, y_pred_leg),
                     batch_size=batch.batch_size)

    def training_step(self, batch, batch_idx):
        mse_loss, y, y_pred = self.step_helper_function(batch, batch_idx)
        self.log_losses(batch, mse_loss, y, y_pred, "train")
        return mse_loss

    def validation_step(self, batch, batch_idx):
        mse_loss, y, y_pred = self.step_helper_function(batch, batch_idx)
        self.log_losses(batch, mse_loss, y, y_pred, "val")

    def test_step(self, batch, batch_idx):
        mse_loss, y, y_pred = self.step_helper_function(batch, batch_idx)
        self.log_losses(batch, mse_loss, y, y_pred, "test")

    def predict_step(self, batch, batch_idx):
        mse_loss, y, y_pred = self.step_helper_function(batch, batch_idx)
        return y_pred, y

    def configure_optimizers(self):
        optimizer = optim.Adam(self.parameters(), lr=0.003)
        return optimizer

    def step_helper_function(self, batch, batch_idx):
        """
        Function that actually runs the model on the batch
        to get loss and model output.

        Returns:
            mse_loss: The PyTorch MSE loss between y and y_pred.
            y: The ground truth labels
            y_pred: The predicted model output.
        """
        raise NotImplementedError


class GCN_Lightning(Base_Lightning):

    def __init__(self, num_node_features, hidden_channels, num_layers,
                 y_indices):
        """
        Constructor for GCN_Lightning class. Pytorch Lightning
        wrapper around the Pytorch geometric GCN class.

        Parameters:
            num_node_features (int) - The number of features each
                node embedding has.
            hidden_channels (int) - The hidden size.
            num_layers (int) - The number of layers in the model.
            y_indices (list[int]) - The indices of the GCN output
                that should match the ground truch labels provided.
                All other node outputs of the GCN are ignored.
        """
        super().__init__()
        self.gcn_model = GCN(in_channels=num_node_features,
                             hidden_channels=hidden_channels,
                             num_layers=num_layers,
                             out_channels=1)
        self.y_indices = y_indices
        self.save_hyperparameters()

    def step_helper_function(self, batch, batch_idx):
        # Get the raw output
        out_raw = self.gcn_model(x=batch.x,
                                 edge_index=batch.edge_index).squeeze()

        # Reshape so that we have a tensor of (batch_size, num_nodes)
        out_nodes_by_batch = torch.reshape(
            out_raw,
            (batch.batch_size, int(batch.x.shape[0] / batch.batch_size)))

        # Get the outputs from the foot nodes
        truth_tensors = []
        for index in self.y_indices:
            truth_tensors.append(out_nodes_by_batch[:, index])
        y_pred = torch.stack(truth_tensors).swapaxes(0, 1)

<<<<<<< HEAD
    def predict_step(self, batch, batch_idx):
        y_pred = self.get_network_output(batch, batch_idx)
        y = torch.reshape(batch.y,
                                (batch.batch_size, len(self.y_indices)))
        return y_pred, y
=======
        # Calculate loss
        y = torch.reshape(batch.y, (batch.batch_size, len(self.y_indices)))
        loss = nn.functional.mse_loss(y, y_pred)
        return loss, y, y_pred
>>>>>>> 71b837de


class Heterogeneous_GNN_Lightning(Base_Lightning):

    def __init__(self, num_node_features, hidden_channels, num_layers,
                 y_indices, data_metadata, dummy_batch):
        """
        Constructor for Heterogeneous GNN.

        Parameters:
            num_node_features (int) - The number of features each
                node embedding has.
            hidden_channels (int) - The hidden size.
            num_layers (int) - The number of layers in the model.
            y_indices (list[int]) - The indices of the output
                that should match the ground truch labels provided.
                All other node outputs of the GNN are ignored.
            data_metadata (tuple) - See https://pytorch-geometric.readthedocs.io/en/latest/modules/nn.html?          highlight=to_hetero#torch_geometric.nn.to_hetero_transformer.to_hetero for details.
            dummy_batch - Used to initialize the lazy modules.
        """
        super().__init__()
        self.sage_model = GraphSAGE(in_channels=num_node_features,
                                    hidden_channels=hidden_channels,
                                    num_layers=num_layers,
                                    out_channels=1)
        self.sage_model = to_hetero(self.sage_model, data_metadata)
        self.y_indices = y_indices

        # # Initialize lazy modules
        with torch.no_grad():
            self.sage_model(x=dummy_batch.x_dict,
                            edge_index=dummy_batch.edge_index_dict)
        self.save_hyperparameters()

    def step_helper_function(self, batch, batch_idx):
        # Get the raw foot output
        out_raw = self.sage_model(x=batch.x_dict,
                                  edge_index=batch.edge_index_dict)['foot']

        # Reshape so that we have a tensor of (batch_size, num_foot_nodes)
        out_nodes_by_batch = torch.reshape(
            out_raw, (batch.batch_size,
                      int(batch['foot'].x.shape[0] / batch.batch_size)))

        # Get the outputs from the foot nodes
        truth_tensors = []
        for index in self.y_indices:
            truth_tensors.append(out_nodes_by_batch[:, index])
        y_pred = torch.stack(truth_tensors).swapaxes(0, 1)

        # Calculate loss
        y = torch.reshape(batch.y, (batch.batch_size, len(self.y_indices)))
        loss = nn.functional.mse_loss(y_pred, y)
        return loss, y, y_pred


class MLP_Lightning(Base_Lightning):

    def __init__(self, in_channels, hidden_channels, num_layers, batch_size):
        """
        Constructor for MLP_Lightning class. Pytorch Lightning
        wrapper around the Pytorch Torchvision MLP class.

        Parameters:
            in_channels (int) - Number of input parameters to the model.
            hidden_channels (int) - The hidden size.
            batch_size (int) - The size of the batches from the dataloaders.
        """
        super().__init__()
        self.batch_size = batch_size

        # Create the proper number of layers
        modules = []
        if num_layers < 1:
            raise ValueError("num_layers must be 1 or greater")
        elif num_layers is 1:
            modules.append(nn.Linear(in_channels, 4))
            modules.append(nn.ReLU())
        elif num_layers is 2:
            modules.append(nn.Linear(in_channels, hidden_channels))
            modules.append(nn.ReLU())
            modules.append(nn.Linear(hidden_channels, 4))
            modules.append(nn.ReLU())
        else:
            modules.append(nn.Linear(in_channels, hidden_channels))
            modules.append(nn.ReLU())
            for i in range(0, num_layers - 2):
                modules.append(nn.Linear(hidden_channels, hidden_channels))
                modules.append(nn.ReLU())
            modules.append(nn.Linear(hidden_channels, 4))
            modules.append(nn.ReLU())

        self.mlp_model = nn.Sequential(*modules)
        self.save_hyperparameters()
<<<<<<< HEAD
    
    def predict_step(self, batch, batch_idx):
        x, y = batch
        y_pred = self.mlp_model(x)
        return y_pred, y
=======
>>>>>>> 71b837de

    def step_helper_function(self, batch, batch_idx):
        x, y = batch
        y_pred = self.mlp_model(x)
        loss = nn.functional.mse_loss(y_pred, y)
        return loss, y, y_pred


def display_on_axes(axes, estimated, ground_truth, title):
    """
    Simple function that displays grounth truth and estimated
    information on a Matplotlib.pyplot Axes.
    """
    axes.plot(ground_truth, label="Ground Truth", linestyle='-.')
    axes.plot(estimated, label="Estimated")
    axes.legend()
    axes.set_title(title)

<<<<<<< HEAD
def evaluate_model_and_visualize(model_type: str, path_to_checkpoint: Path, 
                            predict_dataset: CerberusDataset,
                            subset_to_visualize: tuple[int], path_to_file: Path = None):
=======

def evaluate_model_and_visualize(model_type: str,
                                 path_to_checkpoint: Path,
                                 predict_dataset: CerberusDataset,
                                 num_to_visualize: int,
                                 path_to_file: Path = None):
>>>>>>> 71b837de

    # Initialize the model
    model = None
    if model_type is 'gnn':
        model = GCN_Lightning.load_from_checkpoint(str(path_to_checkpoint))
        model.num_nodes = predict_dataset.URDF.get_num_nodes()
        model.y_indices = predict_dataset.get_ground_truth_label_indices()
    elif model_type is 'mlp':
        model = MLP_Lightning.load_from_checkpoint(str(path_to_checkpoint))
    else:
        raise ValueError("model_type must be gnn or mlp.")

    # Create a validation dataloader
<<<<<<< HEAD
    valLoader: DataLoader = DataLoader(predict_dataset, batch_size=100, 
                                       shuffle=False, num_workers=15)
=======
    valLoader: DataLoader = DataLoader(predict_dataset,
                                       batch_size=num_to_visualize,
                                       shuffle=False,
                                       num_workers=15)
>>>>>>> 71b837de

    # Setup four graphs
    fig, axes = plt.subplots(4, figsize=[20, 10])
    fig.suptitle('Foot Estimated Forces vs. Ground Truth')

    # Validate with the model
    trainer = L.Trainer()
    predictions_result = trainer.predict(model, valLoader)
    pred = torch.zeros((0, 4))
    labels = torch.zeros((0, 4))
    for batch_result in predictions_result:
<<<<<<< HEAD
        pred = torch.cat((pred, batch_result[0]), dim=0)
        labels = torch.cat((labels, batch_result[1]), dim=0)

    # Only use the specific subset chosen
    pred = pred.numpy()[subset_to_visualize[0]:subset_to_visualize[1]+1]
    labels = labels.numpy()[subset_to_visualize[0]:subset_to_visualize[1]+1]
=======
        pred.ca  #TODO: BROKEN MAKE IT SO IT CAN SUM THE RESULTS OF THE BATCHES AND CALCULATE TOTAL LOSS.
    print(predictions_result[0])
    print(predictions_result[1])
    pred = predictions_result[0][0].numpy()
    labels = predictions_result[0][1].numpy()
>>>>>>> 71b837de

    # Display the results
    titles = [
        "Front Left Foot Forces", "Front Right Foot Forces",
        "Rear Left Foot Forces", "Rear Right Foot Forces"
    ]
    for i in range(0, 4):
        display_on_axes(axes[i], pred[:, i], labels[:, i], titles[i])

    # Show the figure
    print(path_to_file)
    if path_to_file is not None:
        plt.savefig(path_to_file)
    plt.show()


def train_model_cerberus(path_to_urdf, path_to_cerberus_street,
                         path_to_cerberus_track, model_type):

    # Initalize the datasets
    street_dataset = CerberusStreetDataset(
        path_to_cerberus_street, path_to_urdf, 'package://a1_description/',
        'unitree_ros/robots/a1_description', model_type)
    track_dataset = CerberusTrackDataset(path_to_cerberus_track, path_to_urdf,
                                         'package://a1_description/',
                                         'unitree_ros/robots/a1_description',
                                         model_type)

    # Split the data into training, validation, and testing sets
    rand_seed = 10341885
    rand_gen = torch.Generator().manual_seed(rand_seed)
    val_size = int(0.7 * track_dataset.len())
    test_size = track_dataset.len() - val_size
    val_dataset, test_dataset = torch.utils.data.random_split(
        track_dataset, [val_size, test_size], generator=rand_gen)

    # Train the model
    train_model(street_dataset, val_dataset, test_dataset, model_type,
                street_dataset.get_ground_truth_label_indices(), None)


def train_model_go1_simulated(path_to_urdf, path_to_go1_simulated):
    model_type = 'heterogeneous_gnn'

    # Initalize the dataset
    go1_sim_dataset = Go1SimulatedDataset(
        path_to_go1_simulated, path_to_urdf, 'package://go1_description/',
        'unitree_ros/robots/go1_description', model_type)

    # Split the data into training, validation, and testing sets
    rand_seed = 10341885
    rand_gen = torch.Generator().manual_seed(rand_seed)
    train_size = int(0.7 * go1_sim_dataset.len())
    val_size = int(0.2 * go1_sim_dataset.len())
    test_size = go1_sim_dataset.len() - (train_size + val_size)
    train_dataset, val_dataset, test_dataset = torch.utils.data.random_split(
        go1_sim_dataset, [train_size, val_size, test_size], generator=rand_gen)

    # Train the model
    train_model(train_dataset, val_dataset, test_dataset, model_type,
                go1_sim_dataset.get_ground_truth_label_indices(),
                go1_sim_dataset.get_data_metadata())


def train_model(train_dataset, val_dataset, test_dataset, model_type: str,
                ground_truth_label_indices, data_metadata):

    # Set batch size
    batch_size = 5
    hidden_channels = 256
    num_layers = 8

    # Create the dataloaders
    trainLoader: DataLoader = DataLoader(train_dataset,
                                         batch_size=batch_size,
                                         shuffle=True,
                                         num_workers=15)
    valLoader: DataLoader = DataLoader(val_dataset,
                                       batch_size=batch_size,
                                       shuffle=False,
                                       num_workers=15)
    testLoader: DataLoader = DataLoader(test_dataset,
                                        batch_size=batch_size,
                                        shuffle=False,
                                        num_workers=15)

    # Get a dummy_batch
    dummy_batch = None
    for batch in trainLoader:
        dummy_batch = batch
        break

    # Create the model
    lightning_model = None
    if model_type == 'gnn':
        lightning_model = GCN_Lightning(train_dataset[0].x.shape[1],
                                        hidden_channels, num_layers,
                                        ground_truth_label_indices, False,
                                        None, True)
    elif model_type == 'mlp':
        lightning_model = MLP_Lightning(24, hidden_channels, num_layers,
                                        batch_size)
    elif model_type == 'heterogeneous_gnn':
        lightning_model = Heterogeneous_GNN_Lightning(
            -1, hidden_channels, num_layers, ground_truth_label_indices,
            data_metadata, dummy_batch)
    else:
        raise ValueError("Invalid model type.")

    # Create Logger
    run_name = model_type + "-" + names.get_first_name(
    ) + "-" + names.get_last_name()
    wandb_logger = WandbLogger(project="grfgnn-Version2", name=run_name)
    wandb_logger.watch(lightning_model, log="all")

    # Set model parameters
    wandb_logger.experiment.config["batch_size"] = batch_size
    path_to_save = str(Path("models", wandb_logger.experiment.name))

    # Set up precise checkpointing
    checkpoint_callback = ModelCheckpoint(dirpath=path_to_save,
                                          filename='{epoch}-{val_loss:.2f}',
                                          save_top_k=5,
                                          monitor="val_MSE_loss")

    # Lower precision of operations for faster training
    torch.set_float32_matmul_precision("medium")

    # Train the model and test
    # seed_everything(rand_seed, workers=True)
    trainer = L.Trainer(
        default_root_dir=path_to_save,
        # deterministic=True,  # Reproducability
        benchmark=True,
        devices='auto',
        accelerator="auto",
        max_epochs=5,
        limit_train_batches=100,
        limit_val_batches=5,
        limit_test_batches=5,
        check_val_every_n_epoch=1,
        enable_progress_bar=True,
        logger=wandb_logger,
        callbacks=[checkpoint_callback])
    trainer.fit(lightning_model, trainLoader, valLoader)
    trainer.test(lightning_model, dataloaders=testLoader)<|MERGE_RESOLUTION|>--- conflicted
+++ resolved
@@ -1,12 +1,10 @@
 import torch
 from torch import optim, nn
 import lightning as L
-from lightning.pytorch import seed_everything
 from torch_geometric.nn.models import GCN, GraphSAGE
 from torch_geometric.nn import to_hetero
 from lightning.pytorch.loggers import WandbLogger
 from .datasets import CerberusStreetDataset, CerberusTrackDataset, CerberusDataset, Go1SimulatedDataset
-from .graphParser import NormalRobotGraph, HeterogeneousRobotGraph
 from torch_geometric.loader import DataLoader
 from lightning.pytorch.callbacks import ModelCheckpoint
 from pathlib import Path
@@ -122,18 +120,10 @@
             truth_tensors.append(out_nodes_by_batch[:, index])
         y_pred = torch.stack(truth_tensors).swapaxes(0, 1)
 
-<<<<<<< HEAD
-    def predict_step(self, batch, batch_idx):
-        y_pred = self.get_network_output(batch, batch_idx)
-        y = torch.reshape(batch.y,
-                                (batch.batch_size, len(self.y_indices)))
-        return y_pred, y
-=======
         # Calculate loss
         y = torch.reshape(batch.y, (batch.batch_size, len(self.y_indices)))
         loss = nn.functional.mse_loss(y, y_pred)
         return loss, y, y_pred
->>>>>>> 71b837de
 
 
 class Heterogeneous_GNN_Lightning(Base_Lightning):
@@ -228,14 +218,6 @@
 
         self.mlp_model = nn.Sequential(*modules)
         self.save_hyperparameters()
-<<<<<<< HEAD
-    
-    def predict_step(self, batch, batch_idx):
-        x, y = batch
-        y_pred = self.mlp_model(x)
-        return y_pred, y
-=======
->>>>>>> 71b837de
 
     def step_helper_function(self, batch, batch_idx):
         x, y = batch
@@ -254,18 +236,9 @@
     axes.legend()
     axes.set_title(title)
 
-<<<<<<< HEAD
 def evaluate_model_and_visualize(model_type: str, path_to_checkpoint: Path, 
                             predict_dataset: CerberusDataset,
                             subset_to_visualize: tuple[int], path_to_file: Path = None):
-=======
-
-def evaluate_model_and_visualize(model_type: str,
-                                 path_to_checkpoint: Path,
-                                 predict_dataset: CerberusDataset,
-                                 num_to_visualize: int,
-                                 path_to_file: Path = None):
->>>>>>> 71b837de
 
     # Initialize the model
     model = None
@@ -279,15 +252,8 @@
         raise ValueError("model_type must be gnn or mlp.")
 
     # Create a validation dataloader
-<<<<<<< HEAD
     valLoader: DataLoader = DataLoader(predict_dataset, batch_size=100, 
                                        shuffle=False, num_workers=15)
-=======
-    valLoader: DataLoader = DataLoader(predict_dataset,
-                                       batch_size=num_to_visualize,
-                                       shuffle=False,
-                                       num_workers=15)
->>>>>>> 71b837de
 
     # Setup four graphs
     fig, axes = plt.subplots(4, figsize=[20, 10])
@@ -299,20 +265,12 @@
     pred = torch.zeros((0, 4))
     labels = torch.zeros((0, 4))
     for batch_result in predictions_result:
-<<<<<<< HEAD
         pred = torch.cat((pred, batch_result[0]), dim=0)
         labels = torch.cat((labels, batch_result[1]), dim=0)
 
     # Only use the specific subset chosen
     pred = pred.numpy()[subset_to_visualize[0]:subset_to_visualize[1]+1]
     labels = labels.numpy()[subset_to_visualize[0]:subset_to_visualize[1]+1]
-=======
-        pred.ca  #TODO: BROKEN MAKE IT SO IT CAN SUM THE RESULTS OF THE BATCHES AND CALCULATE TOTAL LOSS.
-    print(predictions_result[0])
-    print(predictions_result[1])
-    pred = predictions_result[0][0].numpy()
-    labels = predictions_result[0][1].numpy()
->>>>>>> 71b837de
 
     # Display the results
     titles = [
