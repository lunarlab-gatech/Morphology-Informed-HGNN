import torch
from torch import optim, nn
import lightning as L
from lightning.pytorch import seed_everything
from lightning.pytorch.loggers import WandbLogger
from torch_geometric.loader import DataLoader
from lightning.pytorch.callbacks import ModelCheckpoint
from lightning.pytorch.callbacks.early_stopping import EarlyStopping
from pathlib import Path
import names
from torch.utils.data import Subset
import numpy as np
import torchmetrics
import torchmetrics.classification
import pinocchio as pin
from .customMetrics import CrossEntropyLossMetric, BinaryF1Score
from .hgnn import GRF_HGNN
from torch_geometric.profile import count_parameters
from ..datasets_py.flexibleDataset import FlexibleDataset

class Base_Lightning(L.LightningModule):
    """
    Define training, validation, test, and prediction 
    steps used by all models, in addition to the 
    optimizer.
    """

    def __init__(self, optimizer: str, lr: float, regression: bool):
        """
        Parameters:
            optimizer (str) - A string representing the optimizer to use. 
                Currently supports "adam" and "sgd".
            lr (float) - The learning rate of the optimizer.
            regression (bool) - If true, use regression losses. If false,
                use classification losses.
        """

        # Setup input parameters
        super().__init__()
        self.optimizer = optimizer
        self.lr = lr
        self.regression = regression

        # ====== Setup the metrics ======
        self.metric_mse: torchmetrics.MeanSquaredError = torchmetrics.regression.MeanSquaredError(squared=True)
        self.metric_rmse: torchmetrics.MeanSquaredError = torchmetrics.regression.MeanSquaredError(squared=False)
        self.metric_l1: torchmetrics.MeanAbsoluteError = torchmetrics.regression.MeanAbsoluteError()

        self.metric_ce = CrossEntropyLossMetric()
        self.metric_acc = torchmetrics.Accuracy(task="multiclass", num_classes=16)
        self.metric_f1_leg0 = BinaryF1Score()
        self.metric_f1_leg1 = BinaryF1Score()
        self.metric_f1_leg2 = BinaryF1Score()
        self.metric_f1_leg3 = BinaryF1Score()

        # Setup variables to hold the losses
        self.mse_loss = None
        self.rmse_loss = None
        self.l1_loss = None
        self.ce_loss = None
        self.acc = None
        self.f1_leg0 = None
        self.f1_leg1 = None
        self.f1_leg2 = None
        self.f1_leg3 = None

    # ======================= Logging =======================
    def log_losses(self, step_name: str, on_step: bool):
        # Ensure one is enabled and one is disabled
        on_epoch = not on_step

        # Log the losses
        if self.regression:
            self.log(step_name + "_MSE_loss",
                    self.mse_loss,
                    on_step=on_step,
                    on_epoch=on_epoch)
            self.log(step_name + "_RMSE_loss",
                    self.rmse_loss,
                    on_step=on_step,
                    on_epoch=on_epoch)
            self.log(step_name + "_L1_loss",
                    self.l1_loss,
                    on_step=on_step,
                    on_epoch=on_epoch)
        else:
            self.log(step_name + "_CE_loss",
                    self.ce_loss,
                    on_step=on_step,
                    on_epoch=on_epoch)
            self.log(step_name + "_Accuracy",
                    self.acc,
                    on_step=on_step,
                    on_epoch=on_epoch)
            self.log(step_name + "_F1_Score_Leg_Avg",
                    (self.f1_leg0 + self.f1_leg1 + self.f1_leg2 + self.f1_leg3) / 4.0,
                    on_step=on_step,
                    on_epoch=on_epoch)
            self.log(step_name + "_F1_Score_Leg_0",
                    self.f1_leg0,
                    on_step=on_step,
                    on_epoch=on_epoch)
            self.log(step_name + "_F1_Score_Leg_1",
                    self.f1_leg1,
                    on_step=on_step,
                    on_epoch=on_epoch)
            self.log(step_name + "_F1_Score_Leg_2",
                    self.f1_leg2,
                    on_step=on_step,
                    on_epoch=on_epoch)
            self.log(step_name + "_F1_Score_Leg_3",
                    self.f1_leg3,
                    on_step=on_step,
                    on_epoch=on_epoch)

    # ======================= Loss Calculation =======================
    def calculate_losses_step(self, y: torch.Tensor, y_pred: torch.Tensor):
        if self.regression:
            y = y.flatten()
            y_pred = y_pred.flatten()
            self.mse_loss = self.metric_mse(y_pred, y)
            self.rmse_loss = self.metric_rmse(y_pred, y)
            self.l1_loss = self.metric_l1(y_pred, y)
        else:
            batch_size = y_pred.shape[0]

            # Calculate useful values
            y_pred_per_foot, y_pred_per_foot_prob, y_pred_per_foot_prob_only_1 = \
                    self.classification_calculate_useful_values(y_pred, batch_size)

            # Calculate CE_loss
            self.ce_loss = self.metric_ce(y_pred_per_foot, y.long().flatten())

            # Calculate 16 class accuracy
            y_pred_16, y_16 = self.classification_conversion_16_class(y_pred_per_foot_prob_only_1, y)
            y_16 = y_16.squeeze(dim=1)
            self.acc = self.metric_acc(torch.argmax(y_pred_16, dim=1), y_16)

            # Calculate binary class predictions for f1-scores
            y_pred_2 = torch.reshape(torch.argmax(y_pred_per_foot_prob, dim=1), (batch_size, 4))
            self.f1_leg0 = self.metric_f1_leg0(y_pred_2[:,0], y[:,0])
            self.f1_leg1 = self.metric_f1_leg1(y_pred_2[:,1], y[:,1])
            self.f1_leg2 = self.metric_f1_leg2(y_pred_2[:,2], y[:,2])
            self.f1_leg3 = self.metric_f1_leg3(y_pred_2[:,3], y[:,3])

    def calculate_losses_epoch(self) -> None:
        if self.regression:
            self.mse_loss = self.metric_mse.compute()
            self.rmse_loss = self.metric_rmse.compute()
            self.l1_loss = self.metric_l1.compute()
        else:
            self.ce_loss = self.metric_ce.compute()
            self.acc = self.metric_acc.compute()
            self.f1_leg0 = self.metric_f1_leg0.compute()
            self.f1_leg1 = self.metric_f1_leg1.compute()
            self.f1_leg2 = self.metric_f1_leg2.compute()
            self.f1_leg3 = self.metric_f1_leg3.compute()

    def reset_all_metrics(self) -> None:
        self.metric_mse.reset()
        self.metric_rmse.reset()
        self.metric_l1.reset()
        self.metric_ce.reset()
        self.metric_acc.reset()
        self.metric_f1_leg0.reset()
        self.metric_f1_leg1.reset()
        self.metric_f1_leg2.reset()
        self.metric_f1_leg3.reset()

    # ======================= Training =======================
    def training_step(self, batch, batch_idx):
        y, y_pred = self.step_helper_function(batch)
        self.calculate_losses_step(y, y_pred)
        self.log_losses("train", on_step=True)
        if self.regression:
            return self.mse_loss
        else:
            return self.ce_loss

    # ======================= Validation =======================
    def on_validation_epoch_start(self):
        self.reset_all_metrics()

    def validation_step(self, batch, batch_idx):
        y, y_pred = self.step_helper_function(batch)
        self.calculate_losses_step(y, y_pred)
        if self.regression:
            return self.mse_loss
        else:
            return self.ce_loss

    def on_validation_epoch_end(self):
        self.calculate_losses_epoch()
        self.log_losses("val", on_step=False)

    # ======================= Testing =======================
    def on_test_epoch_start(self):
        self.reset_all_metrics()

    def test_step(self, batch, batch_idx):
        y, y_pred = self.step_helper_function(batch)
        self.calculate_losses_step(y, y_pred)
        if self.regression:
            return self.mse_loss
        else:
            return self.ce_loss

    def on_test_epoch_end(self):
        self.calculate_losses_epoch()
        self.log_losses("test", on_step=False)

    # ======================= Prediction =======================
    # NOTE: These methods have not been fully tested. Use at 
    # your own risk.

    def on_predict_start(self):
        self.reset_all_metrics()

    def predict_step(self, batch, batch_idx):
        """
        Returns the predicted values from the model given a specific batch.

        Returns:
            y (torch.Tensor) - Ground Truth labels per foot (GRF labels for
              regression, 16 class contact labels for classifiction)
            y_pred (torch.Tensor) - Predicted outputs (GRF labels per foot 
                for regression, 16 class predictions for classifications)
        """
        y, y_pred = self.step_helper_function(batch)
        self.calculate_losses_step(y, y_pred)

        if self.regression:
            return y, y_pred # GRFs
        else:
            y_pred_per_foot, y_pred_per_foot_prob, y_pred_per_foot_prob_only_1 = \
                    self.classification_calculate_useful_values(y_pred, y_pred.shape[0])
            y_pred_16, y_16 = self.classification_conversion_16_class(y_pred_per_foot_prob_only_1, y)
            y_16 = y_16.squeeze(dim=1)
            return y_16, torch.argmax(y_pred_16, dim=1) # 16 class
        
    def on_predict_end(self):
        self.calculate_losses_epoch()

    # ======================= Optimizer =======================
    def configure_optimizers(self):
        if self.optimizer == "adam":
            optimizer = optim.Adam(self.parameters(), lr=self.lr)
        elif self.optimizer == "sgd":
            optimizer = optim.SGD(self.parameters(), lr=self.lr)
        else:
            raise ValueError("Invalid optimizer setting")
        return optimizer

    # ======================= Helper Functions =======================
    def step_helper_function(self, batch):
        """
        Function that actually runs the model on the batch
        to get loss and model output.

        Returns:
            y: The ground truth labels with the shape (batch_size, 4).
            y_pred: The predicted model output. If self.regression, these are 
                just GRF values with the shape (batch_size, 4). If not 
                self.regression, then these are contact probabilty logits,
                two per foot, with shape (batch_size, 4). Foot order matches
                order of URDF file, and logit assumes first value is logit of
                no contact, and second value is logit of contact.

        """
        raise NotImplementedError

    def classification_calculate_useful_values(self, y_pred, batch_size):
        """
        Helper method that calculates useful values for us:

        Returns:
            y_pred_per_foot (torch.Tensor): Contains contact probability logits per foot, 
                in the shape (batch_size * 4, 2). In dimension 1, first value represents
                logit for no/unstable contact, and second value respresents logit for
                stable contact.
            y_pred_per_foot_prob (torch.Tensor): Same as above, but contains probablity 
                values instead of logits.
            y_pred_per_foot_prob_only_1 (torch.Tensor): Contains probabilities of stable
                contact for each foot, in the shape (batch_size, 4). Note that there are no
                probabilities of unstable contact.
        """
        y_pred_per_foot = torch.reshape(y_pred, (batch_size * 4, 2))
        y_pred_per_foot_prob = torch.nn.functional.softmax(y_pred_per_foot, dim=1)
        y_pred_per_foot_prob_only_1 = torch.reshape(y_pred_per_foot_prob[:,1], (batch_size, 4))

        return y_pred_per_foot, y_pred_per_foot_prob, y_pred_per_foot_prob_only_1

    def classification_conversion_16_class(self, y_pred_per_foot_prob_only_1: torch.Tensor, y: torch.Tensor):
        """
        Convert the y labels from individual foot contact classes into a single 
        class out of 16 options. In other words, convert y from (batch_size, 4) to
        (batch_size, 1).

        Also, convert the y_pred_per_foot_prob_only_1 from individual foot contact 
        probabilities into a 16 class probability which comprises the four states. 
        In other words, convert y_pred from (batch_size, 4) to (batch_size, 16).

        Parameters:
            y_pred_per_foot_prob_only_1(torch.Tensor): A Tensor of shape 
                (batch_size, 4), containing the probability values of stable contact 
                for each individual foot.
            y (torch.Tensor): A Tensor of shape (batch_size, 4).
        """

        # Convert y labels from four sets of 2 classes to one set of 16 classes
        y_np = y.cpu().numpy()
        y_new = np.zeros((y.shape[0], 1))
        for i in range(0, y.shape[0]):
            y_new[i] = y_np[i,0] * 8 + y_np[i,1] * 4 + y_np[i,2] * 2 + y_np[i,3]
        y_new = torch.tensor(y_new, dtype=int)

        # Convert y_pred from two class predictions per foot to a single 16 class prediction
        y_pred = y_pred_per_foot_prob_only_1
        y_pred_new = torch.zeros((y_pred.shape[0], 16))
        for j in range(0, 16):
            if (np.floor(j / 8.0) % 2): foot_0_prob = y_pred[:,0]
            else: foot_0_prob = 1 - y_pred[:,0]

            if (np.floor(j / 4.0) % 2): foot_1_prob = y_pred[:,1]
            else: foot_1_prob = 1 - y_pred[:,1]

            if (np.floor(j / 2.0) % 2): foot_2_prob = y_pred[:,2]
            else: foot_2_prob = 1 - y_pred[:,2]

            if j % 2: foot_3_prob = y_pred[:,3]
            else: foot_3_prob = 1 - y_pred[:,3]

            y_pred_new[:,j] = torch.mul(torch.mul(foot_0_prob, foot_1_prob), torch.mul(foot_2_prob, foot_3_prob))

        return y_pred_new, y_new


class MLP_Lightning(Base_Lightning):

    def __init__(self, in_channels: int, hidden_channels: int,
                 out_channels: int, num_layers: int,
                 batch_size: int, optimizer: str = "adam", lr: float = 0.003,
                 regression: bool = True, activation_fn = nn.ReLU()):
        """
        Constructor for MLP_Lightning class. Pytorch Lightning
        wrapper around the Pytorch Torchvision MLP class.

        Parameters:
            in_channels (int): Number of input parameters to the MLP.
            hidden_channels (int): The hidden size.
            out_channels (int): The number of outputs from the MLP.
            num_layers (int): The number of layers in the model.
            batch_size (int): The size of the batches from the dataloaders.
            optimizer (str): String name of the optimizer that should
                be used.
            lr (float): The learning rate used by the model.
            regression (bool): True if the problem is regression, false if 
                classification. Mainly for tracking model usage using W&B.
            activation_fn (class): The activation function used between the layers.
        """

        super().__init__(optimizer, lr, regression)
        self.batch_size = batch_size
        self.regression = regression

        # Create the proper number of layers
        modules = []
        if num_layers < 2:
            raise ValueError("num_layers must be 2 or greater")
        elif num_layers is 2:
            modules.append(nn.Linear(in_channels, hidden_channels))
            modules.append(activation_fn)
            modules.append(nn.Linear(hidden_channels, out_channels))
        else:
            modules.append(nn.Linear(in_channels, hidden_channels))
            modules.append(activation_fn)
            for i in range(0, num_layers - 2):
                modules.append(nn.Linear(hidden_channels, hidden_channels))
                modules.append(activation_fn)
            modules.append(nn.Linear(hidden_channels, out_channels))

        self.mlp_model = nn.Sequential(*modules)
        self.save_hyperparameters()

    def step_helper_function(self, batch):
        x, y = batch
        y_pred = self.mlp_model(x)
        return y, y_pred

class Heterogeneous_GNN_Lightning(Base_Lightning):

    def __init__(self, hidden_channels: int, num_layers: int, data_metadata,
                 dummy_batch, optimizer: str = "adam", lr: float = 0.003,
                 regression: bool = True, activation_fn = nn.ReLU()):
        """
        Constructor for Heterogeneous GNN.

        Parameters:
            dummy_batch: Used to initialize the lazy modules.
            optimizer (str): String name of the optimizer that should
                be used.
            lr (float): The learning rate used by the model.

            See hgnn.py for information on remaining parameters.
        """
        super().__init__(optimizer, lr, regression)
        self.model = GRF_HGNN(hidden_channels=hidden_channels,
                              num_layers=num_layers,
                              data_metadata=data_metadata,
                              regression=regression,
                              activation_fn=activation_fn)
        self.regression = regression

        # Initialize lazy modules
        with torch.no_grad():
            self.model(x_dict=dummy_batch.x_dict,
                       edge_index_dict=dummy_batch.edge_index_dict)
        self.save_hyperparameters()

    def step_helper_function(self, batch):
        # Get the raw foot output
        out_raw = self.model(x_dict=batch.x_dict,
                             edge_index_dict=batch.edge_index_dict)

        # Get the outputs from the foot nodes
        batch_size = None
        if hasattr(batch, "batch_size"):
            batch_size = batch.batch_size
        else:
            batch_size = 1
        y_pred = torch.reshape(out_raw.squeeze(), (batch_size, self.model.out_channels_per_foot * 4))

        # Get the labels
        y = torch.reshape(batch.y, (batch_size, 4))
        return y, y_pred
    
class Full_Dynamics_Model_Lightning(Base_Lightning):

    def __init__(self, urdf_model_path: Path, urdf_dir: Path):
        """
        Constructor for a Full Dynamics Model using the Equations
        of motion calculated using Lagrangian Mechanics.

        There is not any learned parameters here. This wrapper simply
        lets us reuse the same metric calculations.

        Only supports regression problems.

        Parameters:
            urdf_model_path (Path) - The path to the urdf file that the model
                will be constructed from.
            urdf_dir (Path) - The path to the urdf file directory
        """

        # Note we set optimizer and lr, but they are unused here
        # as we don't instantiate any underlying model.
        super().__init__("adam", 0.001, regression=True)
        self.regression = True
        self.save_hyperparameters()

        # Build the pinnochio model
        self.model, collision_model, visual_model = pin.buildModelsFromUrdf(
            str(urdf_model_path), str(urdf_dir), pin.JointModelFreeFlyer(), verbose= True
        )
        self.data = self.model.createData()

        # Setup feet frames ids in Pinnochio foot order
        self.feet_names = ["FL_foot", "FR_foot", "RL_foot", "RR_foot"]
        self.feet_ids = [self.model.getFrameId(n) for n in self.feet_names]

        # Get number of contact points
        self.ncontact = len(self.feet_names)

    def step_helper_function(self, batch):
        # Get the data from the batch
        q, vel, acc, tau, y = batch
        batch_size = y.shape[0]

        # Convert to numpy arrays
        q = q.cpu().numpy()
        vel = vel.cpu().numpy()
        acc = acc.cpu().numpy()
        tau = tau.cpu().numpy()

        # Set acceleration zero vector for drift calculation
        a0 = np.zeros(self.model.nv)

        # Setup array to hold predicted values
        y_pred = torch.zeros((batch_size, 4), dtype=torch.float64)

        # Evaluate on a sequence wise basis
        for i in range(0, batch_size):
            # Find Mass matrix
            M = pin.crba(self.model, self.data, q[i])

            # Compute dynamic drift -- Coriolis, centrifugal, gravity
            drift = pin.rnea(self.model, self.data, q[i], vel[i], a0)

            # Now, we need to find the contact Jacobians.
            # These are the Jacobians that relate the joint velocity to the velocity of each feet
            J_feet = [np.copy(pin.computeFrameJacobian(self.model, self.data, q[i], id, pin.LOCAL)) for id in self.feet_ids]
            J_feet_first_3_rows = [np.copy(J[:3, :]) for J in J_feet] 
            J_feet_T = np.zeros([18, 3 * self.ncontact])
            J_feet_T[:, :] = np.vstack(J_feet_first_3_rows).T

            # Contact forces at local coordinates (at each foot coordinate)
            contact_forces = np.linalg.pinv(J_feet_T) @ ((M @ acc[i]) + drift - tau[i])
            contact_forces_split = np.split(contact_forces, self.ncontact)

            # Compute the placement of each frame
            pin.framesForwardKinematics(self.model, self.data, q[i])

            # Convert Contact forces to World frame
            index = 0
            for force, foot_id in zip(contact_forces_split, self.feet_ids):
                force_transpose = np.array([[force[0]], [force[1]], [force[2]]])

                # Get the Foot to World Transform
                world_to_foot_SE3 = self.data.oMf[foot_id]
                foot_to_world_SE3 = world_to_foot_SE3.inverse()

                # Transform the force into the world frame
                world_frame_force = foot_to_world_SE3.rotation @ force_transpose

                # Save this prediction into the predicted array
                y_pred[i, index] = torch.tensor(world_frame_force[2], dtype=torch.float64)

                # Increase index
                index += 1

        return y, y_pred


def evaluate_model(path_to_checkpoint: Path, predict_dataset: Subset):
    """
    Runs the provided model on the corresponding dataset,
    and returns the predicted values and the ground truth values.

    Returns:
        pred - Predicted values
        labels - Ground Truth values
        * - Additional arguments that correspond to the metrics tracked
            during the evaluation.
    """

    # Set the dtype to be 64 by default
    torch.set_default_dtype(torch.float64)

    # Get the model type
    model_type = None
    dataset_raw: FlexibleDataset = None
    if isinstance(predict_dataset.dataset, torch.utils.data.ConcatDataset):
        dataset_raw = predict_dataset.dataset.datasets[0]
    elif isinstance(predict_dataset.dataset, torch.utils.data.Dataset):
        dataset_raw = predict_dataset.dataset
    model_type = dataset_raw.get_data_format()

    # Initialize the model
    model: Base_Lightning = None
    if model_type == 'mlp':
        model = MLP_Lightning.load_from_checkpoint(str(path_to_checkpoint))
    elif model_type == 'heterogeneous_gnn':
        model = Heterogeneous_GNN_Lightning.load_from_checkpoint(str(path_to_checkpoint))
    elif model_type == 'dynamics':
        urdf_path: Path = Path(dataset_raw.robotGraph.new_urdf_path)
        model = Full_Dynamics_Model_Lightning(str(urdf_path), urdf_path.parent.parent)
    else:
        raise ValueError("model_type must be mlp or heterogeneous_gnn.")
    model.eval()
    model.freeze()

    # Create a validation dataloader
    valLoader: DataLoader = DataLoader(predict_dataset, batch_size=100, shuffle=False, num_workers=15)

    # Predict with the model
<<<<<<< HEAD
    pred = torch.zeros((0, 4))
    labels = torch.zeros((0, 4))
    if model_type == 'mlp' or model_type == 'dynamics':
        trainer = L.Trainer()
        predictions_result = trainer.predict(model, valLoader)
        for batch_result in predictions_result:
            labels = torch.cat((labels, batch_result[0]), dim=0)
            pred = torch.cat((pred, batch_result[1]), dim=0)

=======
    pred = None
    labels = None
    if model_type == 'mlp':
        raise NotImplementedError
    
>>>>>>> 5ecffa2b
    else:  # for 'heterogeneous_gnn'
        pred = torch.zeros((0))
        labels = torch.zeros((0))
        device = 'cpu'  # 'cuda' if torch.cuda.is_available() else
        model.model = model.model.to(device)
        with torch.no_grad():
            # Print visual output of prediction step
            total_batches = len(valLoader)
            batch_num = 0
            print("Prediction: ", batch_num, "/", total_batches, "\r", end="")

            # Predict with the model
            for batch in valLoader:
                labels_batch, y_pred = model.step_helper_function(batch)
                model.calculate_losses_step(labels_batch, y_pred)

                # If classification, convert to 16 class predictions and labels
                if not model.model.regression:
                    y_pred_per_foot, y_pred_per_foot_prob, y_pred_per_foot_prob_only_1 = \
                        model.classification_calculate_useful_values(y_pred, y_pred.shape[0])
                    y_pred_16, y_16 = model.classification_conversion_16_class(y_pred_per_foot_prob_only_1, labels_batch)
                    y_16 = y_16.squeeze(dim=1)
                    pred_batch = torch.argmax(y_pred_16, dim=1)
                    labels_batch = y_16
                else:
                    pred_batch = y_pred

                # Append to the previously collected data
                pred = torch.cat((pred, pred_batch), dim=0)
                labels = torch.cat((labels, labels_batch), dim=0)

                # Print current status
                batch_num += 1
                print("Prediction: ", batch_num, "/", total_batches, "\r", end="")

            model.calculate_losses_epoch()

    if not model.regression:
        legs_avg_f1 = (model.f1_leg0 + model.f1_leg1 + model.f1_leg2 + model.f1_leg3) / 4.0
        return pred, labels, model.acc, model.f1_leg0, model.f1_leg1, model.f1_leg2, model.f1_leg3, legs_avg_f1
    else:
        raise NotImplementedError

def train_model(
        train_dataset: Subset,
        val_dataset: Subset,
        test_dataset: Subset,
        normalize: bool,  # Note, this is just so that we can log if the datasets were normalized.
        testing_mode: bool = False,
        disable_logger: bool = False,
        logger_project_name: str = None,
        batch_size: int = 100,
        num_layers: int = 8,
        optimizer: str = "adam",
        lr: float = 0.003,
        epochs: int = 30,
        hidden_size: int = 10,
        regression: bool = True,
        seed: int = 0,
        devices: int = 1,
        early_stopping: bool = False):
    """
    Train a learning model with the input datasets. If 
    'testing_mode' is enabled, limit the batches and epoch size
    so that the training completes quickly.

    Returns:
        path_to_save (str) - The path to the checkpoint folder
    """

    # Make sure the underlying datasets have the same data_format
    # Assume that they are all Subsets, and that the underlying dataset
    # is all the same type.
    train_data_format, val_data_format, test_data_format = None, None, None
    if isinstance(train_dataset.dataset, torch.utils.data.ConcatDataset):
        train_data_format = train_dataset.dataset.datasets[
            0].dataset.get_data_format()
        val_data_format = val_dataset.dataset.datasets[
            0].dataset.get_data_format()
        test_data_format = test_dataset.dataset.datasets[0].get_data_format()
    elif isinstance(train_dataset.dataset, torch.utils.data.Dataset):
        train_data_format = train_dataset.dataset.get_data_format()
        val_data_format = val_dataset.dataset.get_data_format()
        test_data_format = test_dataset.dataset.get_data_format()
    else:
        raise ValueError("Unexpected Data format")
    if train_data_format != val_data_format or val_data_format != test_data_format:
        raise ValueError("Data formats of datasets don't match")

    # Extract important information from the Subsets
    model_type = train_data_format
    data_metadata = None
    if model_type == 'heterogeneous_gnn':
        if isinstance(train_dataset.dataset, torch.utils.data.ConcatDataset):
            data_metadata = train_dataset.dataset.datasets[
                0].dataset.get_data_metadata()
        elif isinstance(train_dataset.dataset, torch.utils.data.Dataset):
            data_metadata = train_dataset.dataset.get_data_metadata()

    # Set appropriate settings for testing mode
    limit_train_batches = None
    limit_val_batches = None
    limit_test_batches = None
    limit_predict_batches = None
    num_workers = 30
    persistent_workers = True
    if testing_mode:
        limit_train_batches = 10
        limit_val_batches = 5
        limit_test_batches = 5
        limit_predict_batches = limit_test_batches * batch_size
        num_workers = 1
        persistent_workers = False

    # Set the dtype to be 64 by default
    torch.set_default_dtype(torch.float64)

    # Create the dataloaders
    trainLoader: DataLoader = DataLoader(train_dataset,
                                         batch_size=batch_size,
                                         shuffle=True,
                                         num_workers=num_workers,
                                         persistent_workers=persistent_workers)
    valLoader: DataLoader = DataLoader(val_dataset,
                                       batch_size=batch_size,
                                       shuffle=False,
                                       num_workers=num_workers,
                                       persistent_workers=persistent_workers)
    testLoader: DataLoader = DataLoader(test_dataset,
                                        batch_size=batch_size,
                                        shuffle=False,
                                        num_workers=num_workers)
    
    # Set a random seed (need to be before we get dummy_batch)
    seed_everything(seed, workers=True)

    # Get a dummy_batch
    dummy_batch = None
    for batch in trainLoader:
        dummy_batch = batch
        break

    # Create the model
    lightning_model = None
    model_parameters = None
    if model_type == 'mlp':

        # Determine the number of output channels
        out_channels = None
        if regression:
            out_channels = 4
        else:
            out_channels = 8

        # Create the model
        lightning_model = MLP_Lightning(
            in_channels=train_dataset[0][0].shape[0],
            hidden_channels=hidden_size,
            out_channels=out_channels,
            num_layers=num_layers,
            batch_size=batch_size,
            optimizer=optimizer,
            lr=lr,
            regression=regression)
        model_parameters = count_parameters(lightning_model.mlp_model)

    elif model_type == 'heterogeneous_gnn':
        lightning_model = Heterogeneous_GNN_Lightning(
            hidden_channels=hidden_size,
            num_layers=num_layers,
            data_metadata=data_metadata,
            dummy_batch=dummy_batch,
            optimizer=optimizer,
            lr=lr,
            regression=regression)
        model_parameters = count_parameters(lightning_model.model)
    else:
        raise ValueError("Invalid model type.")

    # Create Logger
    wandb_logger = False
    path_to_save = None
    if not disable_logger:
        if logger_project_name is None:
            raise ValueError(
                "Need to define \"logger_project_name\" if logger is enabled.")
        wandb_logger = WandbLogger(project=logger_project_name)
        wandb_logger.watch(lightning_model, log="all")
        wandb_logger.experiment.config["batch_size"] = batch_size
        wandb_logger.experiment.config["normalize"] = normalize
        wandb_logger.experiment.config["num_parameters"] = model_parameters
        wandb_logger.experiment.config["seed"] = seed
        path_to_save = str(Path("models", wandb_logger.experiment.name))
    else:
        path_to_save = str(
            Path("models", model_type + "_" + names.get_full_name()))

    # Set up precise checkpointing
    monitor = None
    if regression:
        monitor = "val_MSE_loss"
    else:
        monitor = "val_CE_loss"
    checkpoint_callback = ModelCheckpoint(dirpath=path_to_save,
                                          filename='{epoch}-{' + monitor +
                                          ':.5f}',
                                          save_top_k=5,
                                          mode='min',
                                          monitor=monitor)
    last_model_callback = ModelCheckpoint(dirpath=path_to_save,
                                          filename='{epoch}-{' + monitor +
                                          ':.5f}',
                                          save_top_k=1,
                                          mode='max',
                                          monitor="epoch")

    # Lower precision of operations for faster training
    torch.set_float32_matmul_precision("medium")

    # Setup early stopping mechanism to match MorphoSymm-Replication
    callbacks = [checkpoint_callback, last_model_callback]
    if early_stopping:
        callbacks.append(EarlyStopping(monitor=monitor, patience=10, mode='min'))

    # Train the model and test
    trainer = L.Trainer(
        default_root_dir=path_to_save,
        deterministic=True,  # Reproducability
        devices=devices,
        accelerator="auto",
        # profiler="simple",
        max_epochs=epochs,
        limit_train_batches=limit_train_batches,
        limit_val_batches=limit_val_batches,
        limit_test_batches=limit_test_batches,
        limit_predict_batches=limit_predict_batches,
        check_val_every_n_epoch=1,
        enable_progress_bar=True,
        logger=wandb_logger,
        callbacks=callbacks)
    trainer.fit(lightning_model, trainLoader, valLoader)
    trainer.test(lightning_model, dataloaders=testLoader, verbose=True)

    # Return the path to the trained checkpoint
    return path_to_save<|MERGE_RESOLUTION|>--- conflicted
+++ resolved
@@ -573,23 +573,16 @@
     valLoader: DataLoader = DataLoader(predict_dataset, batch_size=100, shuffle=False, num_workers=15)
 
     # Predict with the model
-<<<<<<< HEAD
     pred = torch.zeros((0, 4))
     labels = torch.zeros((0, 4))
-    if model_type == 'mlp' or model_type == 'dynamics':
+    if model_type == 'dynamics':
         trainer = L.Trainer()
         predictions_result = trainer.predict(model, valLoader)
         for batch_result in predictions_result:
             labels = torch.cat((labels, batch_result[0]), dim=0)
             pred = torch.cat((pred, batch_result[1]), dim=0)
-
-=======
-    pred = None
-    labels = None
-    if model_type == 'mlp':
+    elif model_type == 'mlp':
         raise NotImplementedError
-    
->>>>>>> 5ecffa2b
     else:  # for 'heterogeneous_gnn'
         pred = torch.zeros((0))
         labels = torch.zeros((0))
